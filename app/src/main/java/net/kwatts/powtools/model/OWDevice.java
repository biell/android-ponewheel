package net.kwatts.powtools.model;

import android.bluetooth.BluetoothGatt;
import android.bluetooth.BluetoothGattCharacteristic;
import android.bluetooth.BluetoothGattService;
import android.databinding.BaseObservable;
import android.databinding.ObservableDouble;
import android.databinding.ObservableField;
import android.databinding.ObservableInt;
import android.location.Address;
import android.util.Log;
import android.util.SparseArray;

import net.kwatts.powtools.App;
import net.kwatts.powtools.DeviceInterface;
import net.kwatts.powtools.events.DeviceStatusEvent;
import net.kwatts.powtools.util.BluetoothUtil;

import org.greenrobot.eventbus.EventBus;

import java.nio.ByteBuffer;
import java.text.SimpleDateFormat;
import java.util.ArrayList;
import java.util.Date;
import java.util.HashMap;
import java.util.List;
import java.util.Locale;
import java.util.Map;
import java.util.UUID;

import static net.kwatts.powtools.util.Util.cel2far;
import static net.kwatts.powtools.util.Util.milesToKilometers;
import static net.kwatts.powtools.util.Util.revolutionsToKilometers;
import static net.kwatts.powtools.util.Util.revolutionsToMiles;
import static net.kwatts.powtools.util.Util.rpmToKilometersPerHour;
import static net.kwatts.powtools.util.Util.rpmToMilesPerHour;
import static net.kwatts.powtools.util.Util.unsignedByte;
import static net.kwatts.powtools.util.Util.unsignedShort;

/**
 * Created by kwatts on 3/23/16.
 */
public class OWDevice extends BaseObservable implements DeviceInterface {
    private static final String TAG = "OWTOOLS";
    private static final String NAME = "ONEWHEEL";


    @SuppressWarnings("DeprecatedIsStillUsed")
    @Deprecated
    public static final SimpleDateFormat OLD_SIMPLE_DATE_FORMAT = new SimpleDateFormat("yyyy-MM-dd'T'HH:mm:ssZ", Locale.US);
    public static final SimpleDateFormat SIMPLE_DATE_FORMAT = new SimpleDateFormat("yyyy-MM-dd'T'HH:mm:ss.SSSZ", Locale.US);

    public static final String KEY_MOTOR_TEMP = "motor_temp";
    public static final String KEY_CONTROLLER_TEMP = "controller_temp";
    public static final String KEY_SPEED_MAX = "speed_max";
    public static final String KEY_SPEED = "speed";

    public static final String KEY_HARDWARE_REVISION = "hardware_revision";
    public static final String KEY_FIRMWARE_REVISION = "firmware_revision";
    public static final String KEY_LIFETIME_ODOMETER = "lifetime_odometer";
    public static final String KEY_LIGHTING_MODE = "lighting_mode";
    public static final String KEY_BATTERY_INITIAL = "battery_initial";
    public static final String KEY_LAST_ERROR_CODE = "last_error_code";
    public static final String KEY_BATTERY = "battery";
    public static final String KEY_RIDER_DETECTED = "rider_detected";
    public static final String KEY_RIDER_DETECTED_PAD_1 = "rider_detected_pad1";
    public static final String KEY_RIDER_DETECTED_PAD_2 = "rider_detected_pad2";
    public static final String KEY_ODOMETER = "odometer";
    public static final String KEY_ODOMETER_TIRE_REVS = "odometer_tire_revs";
    public static final String KEY_TRIP_AMPS = "trip_amps";
    public static final String KEY_TRIP_AMPS_REGEN = "trip_amps_regen";
    public static final String KEY_SPEED_RPM = "speed_rpm";
    public static final String KEY_BATTERY_VOLTAGE = "battery_voltage";
    public static final String KEY_BATTERY_CELLS = "battery_cells";
    public static final String KEY_CURRENT_AMPS = "current_amps";
    public static final String KEY_TILT_ANGLE_PITCH = "tilt_angle_pitch";
    public static final String KEY_TILT_ANGLE_ROLL = "tilt_angle_roll";
    public static final String KEY_RIDE_MODE = "ride_mode";

    public static SparseArray<String> ERROR_CODE_MAP = new SparseArray<>();
    {
        ERROR_CODE_MAP.append(1, "ErrorBMSLowBattery");
        ERROR_CODE_MAP.append(2, "ErrorVoltageLow");
        ERROR_CODE_MAP.append(3, "ErrorVoltageHigh");
        ERROR_CODE_MAP.append(4, "ErrorFallDetected");
        ERROR_CODE_MAP.append(5, "ErrorPickupDetected");
        ERROR_CODE_MAP.append(6, "ErrorOverCurrentDetected");
        ERROR_CODE_MAP.append(7, "ErrorOverTemperature");
        ERROR_CODE_MAP.append(8, "ErrorBadGyro");
        ERROR_CODE_MAP.append(9, "ErrorBadAccelerometer");
        ERROR_CODE_MAP.append(10, "ErrorBadCurrentSensor");
        ERROR_CODE_MAP.append(11, "ErrorBadHallSensors");
        ERROR_CODE_MAP.append(12, "ErrorBadMotor");
        ERROR_CODE_MAP.append(13, "ErrorOvercurrent13");
        ERROR_CODE_MAP.append(14, "ErrorOvercurrent14");
        ERROR_CODE_MAP.append(15, "ErrorRiderDetectZone");
    }

    public final ObservableField<Boolean> isConnected = new ObservableField<>();
    public final ObservableField<Boolean> showDebugWindow = new ObservableField<>();

    public final ObservableField<Boolean> isOneWheelPlus = new ObservableField<>();

    public final ObservableDouble maxSpeed = new ObservableDouble();
    public final ObservableInt maxTiltAnglePitch = new ObservableInt();
    public final ObservableInt maxTiltAngleRoll = new ObservableInt();
    public final ObservableInt lifetimeOdometer = new ObservableInt();
    public final ObservableInt lightMode = new ObservableInt();

    private double[] ampCells = new double[16];
    private double[] batteryVoltageCells = new double[15];



    public static final String OnewheelServiceUUID = "e659f300-ea98-11e3-ac10-0800200c9a66";
    public static final String OnewheelConfigUUID= "00002902-0000-1000-8000-00805f9b34fb";
    public static final String OnewheelCharacteristicSerialNumber = "e659F301-ea98-11e3-ac10-0800200c9a66"; //2085
    public static final String OnewheelCharacteristicRidingMode = "e659f302-ea98-11e3-ac10-0800200c9a66";
    public static final String OnewheelCharacteristicBatteryRemaining = "e659f303-ea98-11e3-ac10-0800200c9a66";
    public static final String OnewheelCharacteristicBatteryLow5 = "e659f304-ea98-11e3-ac10-0800200c9a66";
    public static final String OnewheelCharacteristicBatteryLow20 = "e659f305-ea98-11e3-ac10-0800200c9a66";
    public static final String OnewheelCharacteristicBatterySerial = "e659f306-ea98-11e3-ac10-0800200c9a66"; //22136
    public static final String OnewheelCharacteristicTiltAnglePitch = "e659f307-ea98-11e3-ac10-0800200c9a66";
    public static final String OnewheelCharacteristicTiltAngleRoll = "e659f308-ea98-11e3-ac10-0800200c9a66";
    public static final String OnewheelCharacteristicTiltAngleYaw = "e659f309-ea98-11e3-ac10-0800200c9a66";
    public static final String OnewheelCharacteristicTemperature = "e659f310-ea98-11e3-ac10-0800200c9a66";
    public static final String OnewheelCharacteristicStatusError = "e659f30f-ea98-11e3-ac10-0800200c9a66";
    public static final String OnewheelCharacteristicBatteryCells = "e659f31b-ea98-11e3-ac10-0800200c9a66";
    public static final String OnewheelCharacteristicBatteryTemp = "e659f315-ea98-11e3-ac10-0800200c9a66";
    public static final String OnewheelCharacteristicBatteryVoltage = "e659f316-ea98-11e3-ac10-0800200c9a66";
    public static final String OnewheelCharacteristicCurrentAmps = "e659f312-ea98-11e3-ac10-0800200c9a66";
    public static final String OnewheelCharacteristicCustomName = "e659f3fd-ea98-11e3-ac10-0800200c9a66";
    public static final String OnewheelCharacteristicFirmwareRevision = "e659f311-ea98-11e3-ac10-0800200c9a66"; //3034
    public static final String OnewheelCharacteristicHardwareRevision = "e659f318-ea98-11e3-ac10-0800200c9a66"; //2206
    public static final String OnewheelCharacteristicLastErrorCode = "e659f31c-ea98-11e3-ac10-0800200c9a66";
    public static final String OnewheelCharacteristicLifetimeAmpHours = "e659f31a-ea98-11e3-ac10-0800200c9a66";
    public static final String OnewheelCharacteristicLifetimeOdometer = "e659f319-ea98-11e3-ac10-0800200c9a66";
    public static final String OnewheelCharacteristicLightingMode = "e659f30c-ea98-11e3-ac10-0800200c9a66";
    public static final String OnewheelCharacteristicLightsBack = "e659f30e-ea98-11e3-ac10-0800200c9a66";
    public static final String OnewheelCharacteristicLightsFront = "e659f30d-ea98-11e3-ac10-0800200c9a66";
    public static final String OnewheelCharacteristicOdometer = "e659f30a-ea98-11e3-ac10-0800200c9a66";
    public static final String OnewheelCharacteristicSafetyHeadroom = "e659f317-ea98-11e3-ac10-0800200c9a66";
    public static final String OnewheelCharacteristicSpeedRpm = "e659f30b-ea98-11e3-ac10-0800200c9a66";
    public static final String OnewheelCharacteristicTripRegenAmpHours = "e659f314-ea98-11e3-ac10-0800200c9a66";
    public static final String OnewheelCharacteristicTripTotalAmpHours = "e659f313-ea98-11e3-ac10-0800200c9a66";
    public static final String OnewheelCharacteristicUartSerialRead = "e659f3fe-ea98-11e3-ac10-0800200c9a66";
    public static final String OnewheelCharacteristicUartSerialWrite = "e659f3ff-ea98-11e3-ac10-0800200c9a66";
    public static final String OnewheelCharacteristicUNKNOWN1 = "e659f31d-ea98-11e3-ac10-0800200c9a66";
    public static final String OnewheelCharacteristicUNKNOWN2 = "e659f31e-ea98-11e3-ac10-0800200c9a66";
    public static final String OnewheelCharacteristicUNKNOWN3 = "e659f31f-ea98-11e3-ac10-0800200c9a66";
    public static final String OnewheelCharacteristicUNKNOWN4 = "e659f320-ea98-11e3-ac10-0800200c9a66";

    public static final String MockOnewheelCharacteristicMotorTemp = "MockOnewheelCharacteristicMotorTemp";
    public static final String MockOnewheelCharacteristicOdometer = "MockOnewheelCharacteristicOdometer";
    public static final String MockOnewheelCharacteristicSpeed = "MockOnewheelCharacteristicMaxSpeed";
    public static final String MockOnewheelCharacteristicMaxSpeed = "MockOnewheelCharacteristicMaxSpeed";
    public static final String MockOnewheelCharacteristicPad1 = "MockOnewheelCharacteristicPad1";
    public static final String MockOnewheelCharacteristicPad2 = "MockOnewheelCharacteristicPad2";
    private Address gpsLocation;

    public void setGpsLocation(Address gpsLocation) {
        this.gpsLocation = gpsLocation;
    }

    public Address getGpsLocation() {
        return gpsLocation;
    }

/*
0x0000 = e659F301-ea98-11e3-ac10-0800200c9a66 (OnewheelServiceUUID)
0x001a = e659F301-ea98-11e3-ac10-0800200c9a66 (OnewheelCharacteristicSerialNumber)
0x001d = e659f302-ea98-11e3-ac10-0800200c9a66 (OnewheelCharacteristicRidingMode)
0x0021 = e659f303-ea98-11e3-ac10-0800200c9a66 (OnewheelCharacteristicBatteryRemaining)
0x0025 = e659f304-ea98-11e3-ac10-0800200c9a66
0x0029 = e659f305-ea98-11e3-ac10-0800200c9a66
0x003d = e659f306-ea98-11e3-ac10-0800200c9a66 (OnewheelCharacteristicBatterySerial)
0x0041 = 659f307-ea98-11e3-ac10-0800200c9a66
0x0045 = e659f308-ea98-11e3-ac10-0800200c9a66 (OnewheelCharacteristicTiltAngleRoll)
0x0049 = e659f309-ea98-11e3-ac10-0800200c9a66 (OnewheelCharacteristicTiltAngleYaw)
0x003e = e659f30a-ea98-11e3-ac10-0800200c9a66 (OnewheelCharacteristicOdometer)
0x0041 = e659f30b-ea98-11e3-ac10-0800200c9a66 (OnewheelCharacteristicSpeed)
0x0045 = e659f30c-ea98-11e3-ac10-0800200c9a66 (OnewheelCharacteristicLightingMode)
0x0049 = e659f30d-ea98-11e3-ac10-0800200c9a66 (OnewheelCharacteristicLightsFront)
0x004d = e659f30e-ea98-11e3-ac10-0800200c9a66 (OnewheelCharacteristicLightsBack)
0x0051 = e659f30f-ea98-11e3-ac10-0800200c9a66 (OnewheelCharacteristicStatusError)
0x0055 = e659f310-ea98-11e3-ac10-0800200c9a66 (OnewheelCharacteristicTemperature)
0x0059 = e659f311-ea98-11e3-ac10-0800200c9a66 (OnewheelCharacteristicFirmwareRevision)
0x005d = e659f312-ea98-11e3-ac10-0800200c9a66 (OnewheelCharacteristicCurrentAmps)
0x0061 = e659f313-ea98-11e3-ac10-0800200c9a66 (OnewheelCharacteristicTripTotalAmpHours)
0x0065 = e659f314-ea98-11e3-ac10-0800200c9a66 (OnewheelCharacteristicTripRegenAmpHours)
0x0069 = e659f315-ea98-11e3-ac10-0800200c9a66 (OnewheelCharacteristicBatteryTemp)
0x006d = e659f316-ea98-11e3-ac10-0800200c9a66 (OnewheelCharacteristicBatteryVoltage)
0x0071 = e659f317-ea98-11e3-ac10-0800200c9a66 (OnewheelCharacteristicSafetyHeadroom)
0x0075 = e659f318-ea98-11e3-ac10-0800200c9a66 (OnewheelCharacteristicHardwareRevision)
0x0079 = e659f319-ea98-11e3-ac10-0800200c9a66 (OnewheelCharacteristicLifetimeOdometer)
0x007d = e659f31a-ea98-11e3-ac10-0800200c9a66 (OnewheelCharacteristicLifetimeAmpHours)
0x0081 = e659f31b-ea98-11e3-ac10-0800200c9a66 (OnewheelCharacteristicBatteryCells)
0x0085 = e659f31c-ea98-11e3-ac10-0800200c9a66 (OnewheelCharacteristicLastErrorCode)
0x0089 = e659f31d-ea98-11e3-ac10-0800200c9a66 (OnewheelCharacteristicUNKNOWN1)
0x009d = e659f31e-ea98-11e3-ac10-0800200c9a66 (OnewheelCharacteristicUNKNOWN2)
0x0101 = e659f31f-ea98-11e3-ac10-0800200c9a66 (OnewheelCharacteristicUNKNOWN3)
0x0105 = e659f320-ea98-11e3-ac10-0800200c9a66 (OnewheelCharacteristicUNKNOWN4)
0x0045=00 then lights are OFF
0x0045=01 is default lights
0x0045=02 is manual mode for lights
In manual mode (0x0045=02) 0x0049 is front lights and 0x004d is back lights
For both, the first byte is the level of light for white and second byte for red. Levels are 00 (off) to 75 (super bright)
SETS FRONT TO BRIGHT RED AND BACK TO BRIGHT WHITE:
gatttool --device=D0:39:72:BE:0A:32 --char-write-req --value=0002 --handle=0x0045
gatttool --device=D0:39:72:BE:0A:32 --char-write-req --value=0075 --handle=0x0049
gatttool --device=D0:39:72:BE:0A:32 --char-write-req --value=7500 --handle=0x004d
*/

    public static class DeviceCharacteristic {
        public final ObservableField<String> uuid = new ObservableField<>();
        public final ObservableField<String> key = new ObservableField<>();
        public final ObservableField<String> value = new ObservableField<>();
        public final ObservableField<String> ui_name = new ObservableField<>();

        public DeviceCharacteristic(String uuid, String key, String ui_name) {
            this.uuid.set(uuid);
            this.key.set(key);
            this.ui_name.set(ui_name);
        }

        public DeviceCharacteristic() {}
    }

    public List<DeviceCharacteristic> deviceReadCharacteristics = new ArrayList<>();
    public List<DeviceCharacteristic> deviceNotifyCharacteristics = new ArrayList<>();
    public Map<String, DeviceCharacteristic> characteristics = new HashMap<>();

    public List<DeviceCharacteristic> getReadCharacteristics() {
        return deviceReadCharacteristics;
    }
    public List<DeviceCharacteristic> getNotifyCharacteristics() {
        return deviceNotifyCharacteristics;
    }

    public DeviceCharacteristic getDeviceCharacteristicByKey(String key) {
        for (DeviceCharacteristic dc : deviceReadCharacteristics) {
            if (dc.key.get().equals(key)) {
                return dc;
            }
        }
        for (DeviceCharacteristic dc : deviceNotifyCharacteristics) {
            if (dc.key.get().equals(key)) {
                return dc;
            }
        }
        return null;
    }


    /* This method is the main dictionary for the BLE Device. It contains the map for each
       Device attribute and contains the UUID, value, and display string for the UI.
     */
    public void setupCharacteristics() {
        deviceReadCharacteristics.clear();
        deviceNotifyCharacteristics.clear();

<<<<<<< HEAD
        deviceReadCharacteristics.add(new DeviceCharacteristic(OnewheelCharacteristicHardwareRevision, KEY_HARDWARE_REVISION, "HARDWARE REVISION"));            // 0
        deviceReadCharacteristics.add(new DeviceCharacteristic(OnewheelCharacteristicFirmwareRevision, KEY_FIRMWARE_REVISION, "FIRMWARE REVISION"));            // 1
        deviceReadCharacteristics.add(new DeviceCharacteristic(OnewheelCharacteristicLifetimeOdometer, KEY_LIFETIME_ODOMETER, ""));                             // 2

//                deviceReadCharacteristics.add(new DeviceCharacteristic(OnewheelCharacteristicLifetimeAmpHours,"lifetime_amps","LIFETIME AMPS (HOURS)")

        deviceReadCharacteristics.add(new DeviceCharacteristic(OnewheelCharacteristicLightingMode,    KEY_LIGHTING_MODE,"LIGHTS"));                             // 3

//        deviceReadCharacteristics.add(new DeviceCharacteristic(OnewheelCharacteristicRidingMode,"ride_mode","RIDING MODE"{{
//            ui_enabled.set(false);
//        }});

        deviceReadCharacteristics.add(new DeviceCharacteristic(OnewheelCharacteristicBatteryRemaining, KEY_BATTERY_INITIAL,     "BATTERY AT START (%)"));        // 4
        deviceReadCharacteristics.add(new DeviceCharacteristic(OnewheelCharacteristicLastErrorCode,    KEY_LAST_ERROR_CODE,     "LAST ERROR CODE"));             // 5

        deviceNotifyCharacteristics.add(new DeviceCharacteristic(OnewheelCharacteristicSpeedRpm,         KEY_SPEED_RPM,           "SPEED (RPM)"));                          // 0
        deviceNotifyCharacteristics.add(new DeviceCharacteristic(OnewheelCharacteristicBatteryRemaining, KEY_BATTERY,             "Battery"));                   // 1
        deviceNotifyCharacteristics.add(new DeviceCharacteristic(OnewheelCharacteristicStatusError,      KEY_RIDER_DETECTED,      "RIDER"));                     // 2
        deviceNotifyCharacteristics.add(new DeviceCharacteristic(MockOnewheelCharacteristicPad1,         KEY_RIDER_DETECTED_PAD_1,"PAD1"));                      // 3
        deviceNotifyCharacteristics.add(new DeviceCharacteristic(MockOnewheelCharacteristicPad2,         KEY_RIDER_DETECTED_PAD_2,"PAD2"));                      // 4
        deviceNotifyCharacteristics.add(new DeviceCharacteristic(MockOnewheelCharacteristicMaxSpeed,     KEY_SPEED_MAX,           "Trip Top Speed: "));          // 5
        deviceNotifyCharacteristics.add(new DeviceCharacteristic(MockOnewheelCharacteristicOdometer,     KEY_ODOMETER,            ""));                          // 6
        deviceNotifyCharacteristics.add(new DeviceCharacteristic(OnewheelCharacteristicOdometer,         KEY_ODOMETER_TIRE_REVS,  "TRIP ODOMETER (TIRE REVS)")); // 7
        deviceNotifyCharacteristics.add(new DeviceCharacteristic(OnewheelCharacteristicTripTotalAmpHours,KEY_TRIP_AMPS,           "TRIP USED Ah (Amp hours)"));  // 8
        deviceNotifyCharacteristics.add(new DeviceCharacteristic(OnewheelCharacteristicTripRegenAmpHours,KEY_TRIP_AMPS_REGEN,     "TRIP GAINED Ah (Amp hours)"));// 9
        deviceNotifyCharacteristics.add(new DeviceCharacteristic(MockOnewheelCharacteristicSpeed,                                       KEY_SPEED,               ""));               // 10
        deviceNotifyCharacteristics.add(new DeviceCharacteristic(OnewheelCharacteristicBatteryVoltage,   KEY_BATTERY_VOLTAGE,     "BATTERY (Voltage)"));         // 11
        deviceNotifyCharacteristics.add(new DeviceCharacteristic(OnewheelCharacteristicBatteryCells,     KEY_BATTERY_CELLS,       "BATTERY CELLS (Voltage)"));   // 12
        deviceNotifyCharacteristics.add(new DeviceCharacteristic(OnewheelCharacteristicCurrentAmps,      KEY_CURRENT_AMPS,        "BATTERY CURRENT (Amps)"));    // 13
        deviceNotifyCharacteristics.add(new DeviceCharacteristic(OnewheelCharacteristicTiltAnglePitch,   KEY_TILT_ANGLE_PITCH,    "TILT ANGLE PITCH"));          // 14
        deviceNotifyCharacteristics.add(new DeviceCharacteristic(OnewheelCharacteristicTiltAngleRoll,    KEY_TILT_ANGLE_ROLL,     "TILT ANGLE ROLL"));           // 15
        deviceNotifyCharacteristics.add(new DeviceCharacteristic(OnewheelCharacteristicTemperature,      KEY_CONTROLLER_TEMP,     ""));                          // 16
        deviceNotifyCharacteristics.add(new DeviceCharacteristic(MockOnewheelCharacteristicMotorTemp,    KEY_MOTOR_TEMP,          ""));                          // 17
        deviceNotifyCharacteristics.add(new DeviceCharacteristic(OnewheelCharacteristicRidingMode,       KEY_RIDE_MODE,           "RIDING MODE"));               // 18
=======
        deviceReadCharacteristics.add(new DeviceCharacteristic() {{
            uuid.set(OnewheelCharacteristicHardwareRevision);
            key.set("hardware_revision");
            value.set("");
            ui_name.set("HARDWARE REVISION");
            ui_enabled.set(true);
        }});

        deviceReadCharacteristics.add(new DeviceCharacteristic() {{
            uuid.set(OnewheelCharacteristicFirmwareRevision);
            key.set("firmware_revision");
            value.set("");
            ui_name.set("FIRMWARE REVISION");
            ui_enabled.set(true);
        }});

        deviceReadCharacteristics.add(new DeviceCharacteristic() {{
            uuid.set(OnewheelCharacteristicLifetimeOdometer);
            key.set("lifetime_odometer");
            value.set("");
            //ui_name set in refresh();
            ui_enabled.set(true);
        }});
/*
                deviceReadCharacteristics.add(new DeviceCharacteristic() {{
                    uuid.set(OnewheelCharacteristicLifetimeAmpHours);
                    key.set("lifetime_amps");
                    value.set("");
                    ui_name.set("LIFETIME AMPS (HOURS)");
                    ui_enabled.set(true);
                }}); */
        deviceReadCharacteristics.add(new DeviceCharacteristic() {{
            uuid.set(OnewheelCharacteristicLightingMode);
            key.set("lighting_mode");
            value.set("");
            ui_name.set("LIGHTS");
            ui_enabled.set(true);
        }});
                /*
                deviceReadCharacteristics.add(new DeviceCharacteristic() {{
                    uuid.set(OnewheelCharacteristicRidingMode);
                    key.set("ride_mode");
                    value.set("");
                    ui_name.set("RIDING MODE");
                    ui_enabled.set(false);
                }}); */
        deviceReadCharacteristics.add(new DeviceCharacteristic() {{
            uuid.set(OnewheelCharacteristicBatteryRemaining);
            key.set("battery_initial");
            value.set("");
            ui_name.set("BATTERY AT START (%)");
            ui_enabled.set(true);
        }});


        deviceReadCharacteristics.add(new DeviceCharacteristic() {{
            uuid.set(OnewheelCharacteristicLastErrorCode);
            key.set("last_error_code");
            value.set("");
            ui_name.set("LAST ERROR CODE");
            ui_enabled.set(true);
            enabled.set(true);
        }});


        deviceNotifyCharacteristics.add(new DeviceCharacteristic()
        {{
            uuid.set(MockOnewheelCharacteristicSpeed);
            key.set("speed");
            value.set("0.0");
            //ui_name set in refresh();
            ui_enabled.set(true);
            enabled.set(false);
        }});

        deviceNotifyCharacteristics.add(new DeviceCharacteristic()
        {{
            uuid.set(OnewheelCharacteristicBatteryRemaining);
            key.set("battery");
            value.set("0");
            ui_name.set("Battery");
            ui_enabled.set(true);
            enabled.set(true);
        }});
        deviceNotifyCharacteristics.add(new DeviceCharacteristic()
        {{
            uuid.set(OnewheelCharacteristicStatusError);
            key.set("rider_detected");
            value.set("");
            ui_name.set("RIDER");
            ui_enabled.set(true);
            enabled.set(true);
        }});

        deviceNotifyCharacteristics.add(new DeviceCharacteristic()
        {{
            uuid.set(MockOnewheelCharacteristicPad1);
            key.set("rider_detected_pad1");
            value.set("");
            ui_name.set("PAD1");
            ui_enabled.set(true);
            enabled.set(false);
        }});

        deviceNotifyCharacteristics.add(new DeviceCharacteristic()
        {{
            uuid.set(MockOnewheelCharacteristicPad2);
            key.set("rider_detected_pad2");
            value.set("");
            ui_name.set("PAD2");
            ui_enabled.set(true);
            enabled.set(false);
        }});

        deviceNotifyCharacteristics.add(new DeviceCharacteristic()
        {{
            uuid.set(MockOnewheelCharacteristicMaxSpeed);
            key.set("speed_max");
            value.set("");
            ui_name.set("Trip Top Speed: ");
            ui_enabled.set(true);
            enabled.set(false);
        }});

        deviceNotifyCharacteristics.add(new DeviceCharacteristic()
        {{
            uuid.set(MockOnewheelCharacteristicOdometer);
            key.set("odometer");
            value.set("");
            //ui_name set in refresh();
            ui_enabled.set(true);
            enabled.set(false);
        }});

        deviceNotifyCharacteristics.add(new DeviceCharacteristic()
        {{
            uuid.set(OnewheelCharacteristicOdometer);
            key.set("odometer_tire_revs");
            value.set("");
            ui_name.set("TRIP ODOMETER (TIRE REVS)");
            ui_enabled.set(true);
            enabled.set(true);
        }});


        deviceNotifyCharacteristics.add(new DeviceCharacteristic()
        {{
            uuid.set(OnewheelCharacteristicTripTotalAmpHours);
            key.set("trip_amps");
            value.set("");
            ui_name.set("TRIP USED Ah (Amp hours)");
            ui_enabled.set(true);
            enabled.set(true);
        }});

        deviceNotifyCharacteristics.add(new DeviceCharacteristic()
        {{
            uuid.set(OnewheelCharacteristicTripRegenAmpHours);
            key.set("trip_amps_regen");
            value.set("");
            ui_name.set("TRIP GAINED Ah (Amp hours)");
            ui_enabled.set(true);
            enabled.set(true);
        }});
        deviceNotifyCharacteristics.add(new DeviceCharacteristic()
        {{
            uuid.set(OnewheelCharacteristicSpeed);
            key.set("speed_rpm");
            value.set("");
            ui_name.set("SPEED (RPM)");
            ui_enabled.set(true);
            enabled.set(true);
        }});


        deviceNotifyCharacteristics.add(new DeviceCharacteristic()
        {{
            uuid.set(OnewheelCharacteristicBatteryVoltage);
            key.set("battery_voltage");
            value.set("");
            ui_name.set("BATTERY (Voltage)");
            ui_enabled.set(true);
            enabled.set(true);
        }});

        deviceNotifyCharacteristics.add(new DeviceCharacteristic()
        {{
            uuid.set(OnewheelCharacteristicBatteryCells);
            key.set("battery_cells");
            value.set("");
            ui_name.set("BATTERY CELLS (Voltage)");
            ui_enabled.set(true);
            enabled.set(true);
        }});
        deviceNotifyCharacteristics.add(new DeviceCharacteristic()
        {{
            uuid.set(OnewheelCharacteristicCurrentAmps);
            key.set("current_amps");
            value.set("");
            ui_name.set("BATTERY CURRENT (Amps)");
            ui_enabled.set(true);
            enabled.set(true);
        }});


        deviceNotifyCharacteristics.add(new DeviceCharacteristic()
        {{
            uuid.set(OnewheelCharacteristicTiltAnglePitch);
            key.set("tilt_angle_pitch");
            value.set("");
            ui_name.set("TILT ANGLE PITCH");
            ui_enabled.set(true);
            enabled.set(true);
        }});

        deviceNotifyCharacteristics.add(new DeviceCharacteristic()
        {{
            uuid.set(OnewheelCharacteristicTiltAngleRoll);
            key.set("tilt_angle_roll");
            value.set("");
            ui_name.set("TILT ANGLE ROLL");
            ui_enabled.set(true);
            enabled.set(true);
        }});


        deviceNotifyCharacteristics.add(new DeviceCharacteristic()
        {{
            uuid.set(OnewheelCharacteristicTemperature);
            key.set("controller_temp");
            value.set("");
            //ui_name set in refresh();
            ui_enabled.set(true);
            enabled.set(true);
        }});

        deviceNotifyCharacteristics.add(new DeviceCharacteristic()
        {{
            uuid.set(MockOnewheelCharacteristicMotorTemp);
            key.set("motor_temp");
            value.set("");
            //ui_name set in refresh();
            ui_enabled.set(true);
            enabled.set(false);
        }});



        deviceNotifyCharacteristics.add(new DeviceCharacteristic() {{
            uuid.set(OnewheelCharacteristicRidingMode);
            key.set("ride_mode");
            value.set("");
            ui_name.set("RIDING MODE");
            ui_enabled.set(true);
            enabled.set(true);
        }});
>>>>>>> 2034520f

/*
        deviceNotifyCharacteristics.add(new DeviceCharacteristic()
        {{
            key.set("charging");
            value.set("");
            ui_name.set("CHARGING STATE");
            ui_enabled.set(true);
            enabled.set(true);
        }});

        deviceNotifyCharacteristics.add(new DeviceCharacteristic()
        {{
            key.set("crash_state");
            value.set("false");
            ui_name.set("CRASH STATE");
            ui_enabled.set(false);
            enabled.set(true);
        }});

        deviceNotifyCharacteristics.add(new DeviceCharacteristic()
        {{
            uuid.set(OnewheelCharacteristicUartSerialRead);
            key.set("uart_serial_read");
            value.set("");
            ui_name.set("");
            ui_enabled.set(false);
            enabled.set(false);
        }});
        deviceNotifyCharacteristics.add(new DeviceCharacteristic()
        {{
            uuid.set(OnewheelCharacteristicUartSerialWrite);
            key.set("uart_serial_write");
            value.set("");
            ui_name.set("");
            ui_enabled.set(false);
            enabled.set(false);
        }}); */


        characteristics.clear();
        for (DeviceCharacteristic deviceNotifyCharacteristic : deviceNotifyCharacteristics) {
            characteristics.put(deviceNotifyCharacteristic.uuid.get(), deviceNotifyCharacteristic);
        }
        for (DeviceCharacteristic deviceNotifyCharacteristic : deviceReadCharacteristics) {
            characteristics.put(deviceNotifyCharacteristic.uuid.get(), deviceNotifyCharacteristic);
        }


        refreshCharacteristics();
    }

    public void refreshCharacteristics() {
        boolean isMetric = App.INSTANCE.getSharedPreferences().isMetric();
        characteristics.get(MockOnewheelCharacteristicSpeed).ui_name.set(isMetric ? "(KMH)" : "(MPH)");
        characteristics.get(MockOnewheelCharacteristicOdometer).ui_name.set("TRIP ODOMETER " + (isMetric ? "(KM)" : "(MILES)"));
        characteristics.get(OnewheelCharacteristicLifetimeOdometer).ui_name.set("LIFETIME ODOMETER " + (isMetric ? "(KM)" : "(MILES)"));
        characteristics.get(OnewheelCharacteristicTemperature).ui_name.set("CONTROLLER TEMP " + (isMetric ? "(C)" : "(F)"));
        characteristics.get(MockOnewheelCharacteristicMotorTemp).ui_name.set("MOTOR TEMP " + (isMetric ? "(C)" : "(F)"));
    }


    // Status fields
    public boolean lightState = false;
    public final ObservableField<String> bluetoothLe = new ObservableField<>();
    public final ObservableField<String> bluetoothStatus = new ObservableField<>();
    public final ObservableField<String> deviceMacName = new ObservableField<>();
    public final ObservableField<String> deviceMacAddress = new ObservableField<>();
    public final ObservableField<String> log = new ObservableField<>();

    @Override
    public void processUUID(BluetoothGattCharacteristic incomingCharacteristic) {
        String incomingUuid = incomingCharacteristic.getUuid().toString();
        byte[] incomingValue = incomingCharacteristic.getValue();

        DeviceCharacteristic dc = characteristics.get(incomingUuid);
        String dev_uuid = dc.uuid.get();
        if(dev_uuid != null && dev_uuid.equals(incomingUuid)) {
            switch(dev_uuid) {
                case OnewheelCharacteristicHardwareRevision:
                    dc.value.set(Integer.toString(unsignedShort(incomingValue)));
                    break;
                case OnewheelCharacteristicFirmwareRevision:
                    dc.value.set(Integer.toString(unsignedShort(incomingValue)));
                    break;
                case OnewheelCharacteristicLifetimeOdometer:
                    processLifetimeOdometer(incomingValue, dc);
                    break;
                case OnewheelCharacteristicBatterySerial:
                    // Battery: Lithium Iron Phosphate (LiFePo4) 48V
                    //batterySerialNumber.set(Integer.toString(unsignedShort(c_value)));
                    break;
                case OnewheelCharacteristicLightingMode:
                    processLightingMode(incomingValue, dc);
                    break;
                case OnewheelCharacteristicLastErrorCode:
                    processErrorCode(incomingCharacteristic, dc);
                    break;
                case OnewheelCharacteristicBatteryVoltage:
                    processBatteryVoltage(incomingValue, dc);
                    break;
                case OnewheelCharacteristicBatteryRemaining:
                    processBatteryRemaining(incomingCharacteristic, dc);
                    break;
                case OnewheelCharacteristicTiltAnglePitch:
                    processPitch(incomingValue, dc);
                    break;
                case OnewheelCharacteristicTiltAngleRoll:
                    processRoll(incomingValue, dc);
                    break;
                case OWDevice.OnewheelCharacteristicTiltAngleYaw:
                    dc.value.set(Integer.toString(unsignedShort(incomingValue)));
                    break;
                case OnewheelCharacteristicStatusError:
                    processStatusError(incomingValue, dc);
                    break;
                case OnewheelCharacteristicOdometer:
                    processOdometer(incomingValue, dc);
                    break;
                case OnewheelCharacteristicSpeed:
                    processSpeed(incomingValue, dc);
                    break;
                case OnewheelCharacteristicCurrentAmps:
                    processCurrentAmps(incomingValue, dc);
                    break;
                case OnewheelCharacteristicBatteryCells:
                    processBatteryCellsVoltage(incomingValue, dc);
                    break;
                case OnewheelCharacteristicTemperature:
                    processTemp(incomingCharacteristic);
                    break;
                case OnewheelCharacteristicBatteryTemp:
                    processBatteryTemp(incomingCharacteristic, dc);
                    break;
                case OnewheelCharacteristicSafetyHeadroom:
                    dc.value.set(incomingCharacteristic.getIntValue(BluetoothGattCharacteristic.FORMAT_UINT8, 0).toString());
                    break;
                case OnewheelCharacteristicTripTotalAmpHours:
                    processTripTotalAmpHours(incomingValue, dc);
                    break;
                case OnewheelCharacteristicTripRegenAmpHours:
                    processTripRegenHours(incomingValue, dc);
                    break;
                case OnewheelCharacteristicLifetimeAmpHours:
                    dc.value.set(Integer.toString(unsignedShort(incomingValue)));
                    break;
                case OnewheelCharacteristicRidingMode:
                    processRidingMode(incomingValue, dc, incomingCharacteristic);
                    break;
                default:
                    processUnknownUuid(incomingUuid, incomingValue);
            }
        }

    }

    public void processBatteryVoltage(byte[] incomingValue, DeviceCharacteristic dc) {
        //double d_value = Double.valueOf((double) c.getIntValue(BluetoothGattCharacteristic.FORMAT_UINT8, 1) / 10.0D);
        int d_volts = unsignedShort(incomingValue);
        double d_value = Double.valueOf((double) d_volts / 10.0D);
        dc.value.set(Double.toString(d_value));
    }

    public void processBatteryRemaining(BluetoothGattCharacteristic incomingCharacteristic, DeviceCharacteristic dc) {
        int batteryLevel  = incomingCharacteristic.getIntValue(BluetoothGattCharacteristic.FORMAT_UINT8, 1);

        //EventBus.getDefault().post(new DeviceBatteryRemainingEvent(batteryLevel));
        dc.value.set(Integer.toString(batteryLevel));
    }

    public void processPitch(byte[] incomingValue, DeviceCharacteristic dc) {
        int i_tiltAnglePitch = unsignedShort(incomingValue);

        if (i_tiltAnglePitch > maxTiltAnglePitch.get()) {
            maxTiltAnglePitch.set(i_tiltAnglePitch);

        }
        dc.value.set(Integer.toString(i_tiltAnglePitch));
    }

    public void processRoll(byte[] incomingValue, DeviceCharacteristic dc) {
        int i_tiltAngleRoll = unsignedShort(incomingValue);

        if (i_tiltAngleRoll > maxTiltAngleRoll.get()) {
            maxTiltAngleRoll.set(i_tiltAngleRoll);

        }
        dc.value.set(Integer.toString(i_tiltAngleRoll));
    }

    public void processStatusError(byte[] incomingValue, DeviceCharacteristic dc) {
        DeviceStatus deviceStatus = DeviceStatus.from(incomingValue);
        //charging.set(Boolean.toString(deviceStatus.charging));
        //bmsCtrlComms.set(Boolean.toString(deviceStatus.bmsCtrlComms));
        //icsuFault.set(Boolean.toString(deviceStatus.icsuFault));
        //icsvFault.set(Boolean.toString(deviceStatus.icsvFault));
        dc.value.set(Boolean.toString(deviceStatus.riderDetected));
        for (DeviceCharacteristic dc2 : deviceNotifyCharacteristics) {
            if (dc2.key.get().equals("rider_detected_pad1")) {
                dc2.value.set(Boolean.toString(deviceStatus.riderDetectPad1));
            }
            if (dc2.key.get().equals("rider_detected_pad2")) {
                dc2.value.set(Boolean.toString(deviceStatus.riderDetectPad2));
            }
            if (dc2.key.get().equals("charging")) {
                dc2.value.set(Boolean.toString(deviceStatus.charging));
            }
        }
    }

    public void processOdometer(byte[] incomingValue, DeviceCharacteristic dc) {
        int i_odometer = unsignedShort(incomingValue);
        DeviceCharacteristic dc_odometer = getDeviceCharacteristicByKey("odometer");
        if (dc_odometer != null) {
                if (App.INSTANCE.getSharedPreferences().isMetric()) {
                    dc_odometer.value.set(String.format(Locale.getDefault(),"%3.2f", revolutionsToKilometers((double) i_odometer)));
                } else {
                    dc_odometer.value.set(String.format(Locale.getDefault(),"%3.2f", revolutionsToMiles((double) i_odometer)));
                }
        }

        dc.value.set(Integer.toString(i_odometer));
    }

    public void processSpeed(byte[] incomingValue, DeviceCharacteristic dc) {
        int speed = unsignedShort(incomingValue);
        setFormattedSpeedWithMetricPreference(dc, speed);
        DeviceCharacteristic maxSpeedCharacteristic = characteristics.get(MockOnewheelCharacteristicMaxSpeed);
        if (speed > maxSpeed.get()) {
            setFormattedSpeedWithMetricPreference(maxSpeedCharacteristic, speed);
            maxSpeed.set(speed);
        }
    }

    public void processTemp(BluetoothGattCharacteristic incomingCharacteristic) {
        int controllerTemp = incomingCharacteristic.getIntValue(BluetoothGattCharacteristic.FORMAT_UINT8, 0);
        int motorTemp = incomingCharacteristic.getIntValue(BluetoothGattCharacteristic.FORMAT_UINT8, 1);

        setFormattedTempWithMetricPreference(characteristics.get(OnewheelCharacteristicTemperature), controllerTemp);
        setFormattedTempWithMetricPreference(characteristics.get(MockOnewheelCharacteristicMotorTemp), motorTemp);
    }

    public void setFormattedTempWithMetricPreference(DeviceCharacteristic deviceCharacteristic, int temp) {
        boolean isMetric = App.INSTANCE.getSharedPreferences().isMetric();
        deviceCharacteristic.value.set(String.format(Locale.getDefault(), "%.2f", isMetric ? (double) temp : cel2far(temp)));
    }

    public void setFormattedSpeedWithMetricPreference(DeviceCharacteristic deviceCharacteristic, double speed) {
        boolean isMetric = App.INSTANCE.getSharedPreferences().isMetric();
        deviceCharacteristic.value.set(String.format(Locale.getDefault(), "%3.2f", isMetric ? rpmToKilometersPerHour((double) speed) : rpmToMilesPerHour((double) speed)));
    }

    public void processBatteryTemp(BluetoothGattCharacteristic incomingCharacteristic, DeviceCharacteristic dc) {
        int batteryTemp = incomingCharacteristic.getIntValue(BluetoothGattCharacteristic.FORMAT_UINT8, 1);

        setFormattedTempWithMetricPreference(characteristics.get(OnewheelCharacteristicTemperature), batteryTemp);
    }

    public void processUnknownUuid(String incomingUuid, byte[] incomingValue) {
        StringBuilder sb = new StringBuilder();
        for (byte b : incomingValue) {
            sb.append(String.format("%02x", b));
        }
        //this.unknownUUID.set(c_uuid);
        //this.unknownValue.set("hex:" + sb.toString() + " (" + Integer.toString(unsignedShort(c_value)) + ")");
        EventBus.getDefault().post(new DeviceStatusEvent("UNKNOWN " + incomingUuid + ":" +
                "hex:" + sb.toString() + " (" + Integer.toString(unsignedShort(incomingValue)) + ")"));
        Log.i(TAG, "UNKNOWN Device characteristic:" + incomingUuid + " value=" + sb.toString() + "|" + Integer.toString(unsignedShort(incomingValue)));
    }

    public void processTripRegenHours(byte[] incomingValue, DeviceCharacteristic dc) {
        int i_tripregenamp = unsignedShort(incomingValue);
        double d_tripregenamp = Double.valueOf((double) i_tripregenamp / 50.0D);
        dc.value.set(Double.toString(d_tripregenamp));
    }

    public void processTripTotalAmpHours(byte[] incomingValue, DeviceCharacteristic dc) {
        //tripTotalAmpHours.set(c.getIntValue(BluetoothGattCharacteristic.FORMAT_UINT8, 1).toString());
        //tripTotalAmpHours.set(Integer.toString(unsignedShort(c_value)));
        //int i_cells_2 = unsignedByte(c_value[0]);
        //int camps2 = unsignedByte(c_value[1]);
        //double d_camps2 = (double)camps2 / 50.0D;
        //tripTotalAmpHours.set("batteryVoltageCells:" + i_cells_2 + " value:" + d_camps2);
        int i_amphours = unsignedShort(incomingValue);
        double d_amphours = Double.valueOf((double) i_amphours / 50.0D);
        dc.value.set(Double.toString(d_amphours));
    }

    private void processRidingMode(byte[] incomingValue, DeviceCharacteristic dc, BluetoothGattCharacteristic incomingCharacteristic) {
        int ridemode = incomingCharacteristic.getIntValue(BluetoothGattCharacteristic.FORMAT_UINT8, 1);
        dc.value.set(Integer.toString(ridemode));
        // Let the UI know initial ridemode
        EventBus.getDefault().post(new DeviceStatusEvent("Ridemode changed to: " + ridemode));


        //EventBus.getDefault().post(new RideModeEvent(ridemode));
//        int ridemode = c.getIntValue(BluetoothGattCharacteristic.FORMAT_UINT8, 1);
//        Log.d(TAG, "Got the ridemode from BLE:" + ridemode);
//        dc.value.set("initial ridemode " + ridemode);
//        // Let the UI know initial ridemode
//        EventBus.getDefault().post(new DeviceStatusEvent("Initial ridemode set to: " + ridemode));
//        EventBus.getDefault().post(new RideModeEvent(ridemode));
    }

    private void processLifetimeOdometer(byte[] incomingValue, DeviceCharacteristic dc) {
        int i_lifetime = unsignedShort(incomingValue);
        lifetimeOdometer.set(i_lifetime);
        if (App.INSTANCE.getSharedPreferences().isMetric()) {
            dc.value.set(String.format(Locale.getDefault(),"%.2f",milesToKilometers(i_lifetime)));
        } else {
            dc.value.set(Integer.toString(i_lifetime));
        }
    }

    public void processLightingMode(byte[] incomingValue, DeviceCharacteristic dc) {
        switch (unsignedShort(incomingValue)) {
            case 0:
                lightState = false;
                dc.value.set("0 (Off)");
                break;
            case 1:
                lightState = true;
                dc.value.set("1 (On)");
                break;
            case 2:
                lightState = false;
                dc.value.set("2 (Off)");
                break;
            case 3:
                lightState = false;
                dc.value.set("3 (Off)");
        }
    }

    public void processErrorCode(BluetoothGattCharacteristic incomingCharacteristic, DeviceCharacteristic dc) {
        int error_code  = incomingCharacteristic.getIntValue(BluetoothGattCharacteristic.FORMAT_UINT8, 0);
        int error_code2  = incomingCharacteristic.getIntValue(BluetoothGattCharacteristic.FORMAT_UINT8, 1);

        dc.value.set(ERROR_CODE_MAP.get(error_code, " UNKNOWN") + " " + error_code + ":" + error_code2 + "");
    }

    public void processBatteryCellsVoltage(byte[] incomingValue, DeviceCharacteristic dc) {
        int cellIdentifier = unsignedByte(incomingValue[0]);
        if(cellIdentifier < batteryVoltageCells.length && cellIdentifier >= 0) {
            int var3 = unsignedByte(incomingValue[1]);
            batteryVoltageCells[cellIdentifier] = (double)var3 / 50.0D;
        }
        StringBuilder var1 = new StringBuilder();
        for(int i = 0; i < batteryVoltageCells.length; ++i) {
            if (batteryVoltageCells[i] == 0) {
                var1.append('-');
            } else {
                var1.append(batteryVoltageCells[i]);
            }
            if(i != batteryVoltageCells.length - 1) {
                var1.append('|');
            }
        }
        dc.value.set(var1.toString());
    }

    public void processCurrentAmps(byte[] incomingValue, DeviceCharacteristic dc) {

        // Wh = mAh × V / 1000
        // battery is 3.5Amps
        int cellIdentifier = unsignedByte(incomingValue[0]);
        if(cellIdentifier < ampCells.length && cellIdentifier >= 0) {
            int var3 = unsignedByte(incomingValue[1]);
            ampCells[cellIdentifier] = (double)var3 / 50.0D;
        }
        StringBuilder amps_string = new StringBuilder();
        for (int i = 0; i < ampCells.length; ++i) {
            if (ampCells[i] == 0) {
                amps_string.append('-');
            } else {
                amps_string.append(ampCells[i]);
            }
            if(i != ampCells.length - 1) {
                amps_string.append('|');
            }
        }
        dc.value.set(amps_string.toString());
        //dc.value.set(c.getIntValue(BluetoothGattCharacteristic.FORMAT_UINT8, 1).toString());
        //int camps = unsignedByte(c_value[1]);
        //double d_camps = (double)camps / 50.0D;
        //currentAmps.set("batteryVoltageCells:" + cellIdentifier + " value:" + d_camps);
        //int i_currentamps = unsignedShort(c_value);
        //double d_currentapps = Double.valueOf((double) i_currentamps / 50.0D);
        //currentAmps.set(Double.toString(d_currentapps));
    }


    /* These are helper methods used to set BLE Device characteristic values */
    public void setCharacteristicValue(BluetoothGattService gattService, BluetoothGatt gatt, String k, int v) {
        DeviceCharacteristic dc = getDeviceCharacteristicByKey(k);
        if (dc != null) {
            BluetoothGattCharacteristic lc = null;
            lc = gattService.getCharacteristic(UUID.fromString(dc.uuid.get()));
            if (lc != null) {
                ByteBuffer var2 = ByteBuffer.allocate(2);
                var2.putShort((short) v);
                lc.setValue(var2.array());
                lc.setWriteType(2);
                gatt.writeCharacteristic(lc);
                EventBus.getDefault().post(new DeviceStatusEvent("SET " + k + " TO " + v));
            }
        }
    }

    public void setLights(BluetoothUtil bluetoothUtil,int state) {

        lightMode.set(state);
        BluetoothGattCharacteristic lc = null;

        ByteBuffer v = ByteBuffer.allocate(2);
        lc = bluetoothUtil.getCharacteristic(OWDevice.OnewheelCharacteristicLightingMode);

        v.putShort((short) state);
        if (lc != null) {
            lc.setValue(v.array());
            lc.setWriteType(2);
            bluetoothUtil.writeCharacteristic(lc);
            EventBus.getDefault().post(new DeviceStatusEvent("LIGHTS SET TO STATE:" + state));
        }

    }

    public final ObservableInt frontLightsWhite = new ObservableInt();
    public final ObservableInt frontLightsRed = new ObservableInt();
    public final ObservableInt backLightsWhite = new ObservableInt();
    public final ObservableInt backLightsRed = new ObservableInt();

    public void setCustomLights(BluetoothUtil bluetoothUtil, int position, int color, int colorLevel) {
        BluetoothGattCharacteristic lc;
        // front lights
        if (position == 0) {
            if (color == 0) {
                frontLightsWhite.set(colorLevel);
            }
            if (color == 1) {
                frontLightsRed.set(colorLevel);
            }
            lc = bluetoothUtil.getCharacteristic(OWDevice.OnewheelCharacteristicLightsFront);
            if (lc != null) {
               // lc.setValue(new byte[] { (byte)frontLightsWhite.get(), (byte) frontLightsRed.get() });
                int x = frontLightsWhite.get();
                int y = frontLightsRed.get();
                lc.setValue(new byte[] { (byte) x, (byte) y });
                lc.setWriteType(BluetoothGattCharacteristic.WRITE_TYPE_NO_RESPONSE);
                bluetoothUtil.writeCharacteristic(lc);
            }

        }

        if (position == 1) {
            if (color == 0) {
                backLightsWhite.set(colorLevel);
            }
            if (color == 1) {
                backLightsRed.set(colorLevel);
            }

            lc = bluetoothUtil.getCharacteristic(OWDevice.OnewheelCharacteristicLightsBack);
            if (lc != null) {
                int x = backLightsWhite.get();
                int y = backLightsRed.get();
                lc.setValue(new byte[] { (byte) x, (byte) y });
                lc.setWriteType(BluetoothGattCharacteristic.WRITE_TYPE_NO_RESPONSE);
                bluetoothUtil.writeCharacteristic(lc);
            }

        }
    }

    public void setRideMode(BluetoothUtil bluetoothUtil, int ridemode) {
        Log.d(TAG,"setRideMode() called for gatt:" + ridemode);
        BluetoothGattCharacteristic lc = bluetoothUtil.getCharacteristic(OWDevice.OnewheelCharacteristicRidingMode);
        if (lc != null) {
            ByteBuffer var2 = ByteBuffer.allocate(2);
            var2.putShort((short) ridemode);
            lc.setValue(var2.array());
            lc.setWriteType(2);
            bluetoothUtil.writeCharacteristic(lc);
            //setDeviceCharacteristicDisplay("ride_mode","ridemode: " + ridemode);
        }
    }

    @Override
    public String getCSVHeader() {
        StringBuilder headers = new StringBuilder();
        for(OWDevice.DeviceCharacteristic dc : this.deviceNotifyCharacteristics) {
            headers.append(',').append(dc.key.get());
        }
        return "time" + headers.toString() + '\n';
    }

    @Override
    public String toCSV() {
        String dateTimeString = SIMPLE_DATE_FORMAT.format(new Date());
        String header = String.format(Locale.US, "%s", dateTimeString);
        StringBuilder values = new StringBuilder();
        for(OWDevice.DeviceCharacteristic dc : this.deviceNotifyCharacteristics) {
            values.append(',').append(dc.value.get());
        }

        if (gpsLocation != null) {
            values.append(",LOC=(").append(gpsLocation.getLongitude() + "," + gpsLocation.getLatitude()).append(")");
        }
        return header + values.toString() + '\n';
    }

    public String toString() {
        return "";
    }

    @Override
    public String getName() { return NAME; }

}<|MERGE_RESOLUTION|>--- conflicted
+++ resolved
@@ -216,14 +216,18 @@
         public final ObservableField<String> key = new ObservableField<>();
         public final ObservableField<String> value = new ObservableField<>();
         public final ObservableField<String> ui_name = new ObservableField<>();
+        public final boolean isNotifyCharacteristic;
 
         public DeviceCharacteristic(String uuid, String key, String ui_name) {
+            this(uuid, key, ui_name, true);
+        }
+
+        public DeviceCharacteristic(String uuid, String key, String ui_name, boolean isNotifyCharacteristic) {
             this.uuid.set(uuid);
             this.key.set(key);
             this.ui_name.set(ui_name);
-        }
-
-        public DeviceCharacteristic() {}
+            this.isNotifyCharacteristic = isNotifyCharacteristic;
+        }
     }
 
     public List<DeviceCharacteristic> deviceReadCharacteristics = new ArrayList<>();
@@ -259,7 +263,6 @@
         deviceReadCharacteristics.clear();
         deviceNotifyCharacteristics.clear();
 
-<<<<<<< HEAD
         deviceReadCharacteristics.add(new DeviceCharacteristic(OnewheelCharacteristicHardwareRevision, KEY_HARDWARE_REVISION, "HARDWARE REVISION"));            // 0
         deviceReadCharacteristics.add(new DeviceCharacteristic(OnewheelCharacteristicFirmwareRevision, KEY_FIRMWARE_REVISION, "FIRMWARE REVISION"));            // 1
         deviceReadCharacteristics.add(new DeviceCharacteristic(OnewheelCharacteristicLifetimeOdometer, KEY_LIFETIME_ODOMETER, ""));                             // 2
@@ -275,283 +278,25 @@
         deviceReadCharacteristics.add(new DeviceCharacteristic(OnewheelCharacteristicBatteryRemaining, KEY_BATTERY_INITIAL,     "BATTERY AT START (%)"));        // 4
         deviceReadCharacteristics.add(new DeviceCharacteristic(OnewheelCharacteristicLastErrorCode,    KEY_LAST_ERROR_CODE,     "LAST ERROR CODE"));             // 5
 
-        deviceNotifyCharacteristics.add(new DeviceCharacteristic(OnewheelCharacteristicSpeedRpm,         KEY_SPEED_RPM,           "SPEED (RPM)"));                          // 0
+        deviceNotifyCharacteristics.add(new DeviceCharacteristic(OnewheelCharacteristicSpeedRpm,         KEY_SPEED_RPM,           "SPEED (RPM)"));               // 0
         deviceNotifyCharacteristics.add(new DeviceCharacteristic(OnewheelCharacteristicBatteryRemaining, KEY_BATTERY,             "Battery"));                   // 1
         deviceNotifyCharacteristics.add(new DeviceCharacteristic(OnewheelCharacteristicStatusError,      KEY_RIDER_DETECTED,      "RIDER"));                     // 2
-        deviceNotifyCharacteristics.add(new DeviceCharacteristic(MockOnewheelCharacteristicPad1,         KEY_RIDER_DETECTED_PAD_1,"PAD1"));                      // 3
-        deviceNotifyCharacteristics.add(new DeviceCharacteristic(MockOnewheelCharacteristicPad2,         KEY_RIDER_DETECTED_PAD_2,"PAD2"));                      // 4
-        deviceNotifyCharacteristics.add(new DeviceCharacteristic(MockOnewheelCharacteristicMaxSpeed,     KEY_SPEED_MAX,           "Trip Top Speed: "));          // 5
-        deviceNotifyCharacteristics.add(new DeviceCharacteristic(MockOnewheelCharacteristicOdometer,     KEY_ODOMETER,            ""));                          // 6
+        deviceNotifyCharacteristics.add(new DeviceCharacteristic(MockOnewheelCharacteristicPad1,         KEY_RIDER_DETECTED_PAD_1,"PAD1", false));                      // 3
+        deviceNotifyCharacteristics.add(new DeviceCharacteristic(MockOnewheelCharacteristicPad2,         KEY_RIDER_DETECTED_PAD_2,"PAD2", false));                      // 4
+        deviceNotifyCharacteristics.add(new DeviceCharacteristic(MockOnewheelCharacteristicMaxSpeed,     KEY_SPEED_MAX,           "Trip Top Speed: ", false));          // 5
+        deviceNotifyCharacteristics.add(new DeviceCharacteristic(MockOnewheelCharacteristicOdometer,     KEY_ODOMETER,            "", false));                          // 6
         deviceNotifyCharacteristics.add(new DeviceCharacteristic(OnewheelCharacteristicOdometer,         KEY_ODOMETER_TIRE_REVS,  "TRIP ODOMETER (TIRE REVS)")); // 7
         deviceNotifyCharacteristics.add(new DeviceCharacteristic(OnewheelCharacteristicTripTotalAmpHours,KEY_TRIP_AMPS,           "TRIP USED Ah (Amp hours)"));  // 8
         deviceNotifyCharacteristics.add(new DeviceCharacteristic(OnewheelCharacteristicTripRegenAmpHours,KEY_TRIP_AMPS_REGEN,     "TRIP GAINED Ah (Amp hours)"));// 9
-        deviceNotifyCharacteristics.add(new DeviceCharacteristic(MockOnewheelCharacteristicSpeed,                                       KEY_SPEED,               ""));               // 10
+        deviceNotifyCharacteristics.add(new DeviceCharacteristic(MockOnewheelCharacteristicSpeed,        KEY_SPEED,               "", false));// 10
         deviceNotifyCharacteristics.add(new DeviceCharacteristic(OnewheelCharacteristicBatteryVoltage,   KEY_BATTERY_VOLTAGE,     "BATTERY (Voltage)"));         // 11
         deviceNotifyCharacteristics.add(new DeviceCharacteristic(OnewheelCharacteristicBatteryCells,     KEY_BATTERY_CELLS,       "BATTERY CELLS (Voltage)"));   // 12
         deviceNotifyCharacteristics.add(new DeviceCharacteristic(OnewheelCharacteristicCurrentAmps,      KEY_CURRENT_AMPS,        "BATTERY CURRENT (Amps)"));    // 13
         deviceNotifyCharacteristics.add(new DeviceCharacteristic(OnewheelCharacteristicTiltAnglePitch,   KEY_TILT_ANGLE_PITCH,    "TILT ANGLE PITCH"));          // 14
         deviceNotifyCharacteristics.add(new DeviceCharacteristic(OnewheelCharacteristicTiltAngleRoll,    KEY_TILT_ANGLE_ROLL,     "TILT ANGLE ROLL"));           // 15
         deviceNotifyCharacteristics.add(new DeviceCharacteristic(OnewheelCharacteristicTemperature,      KEY_CONTROLLER_TEMP,     ""));                          // 16
-        deviceNotifyCharacteristics.add(new DeviceCharacteristic(MockOnewheelCharacteristicMotorTemp,    KEY_MOTOR_TEMP,          ""));                          // 17
+        deviceNotifyCharacteristics.add(new DeviceCharacteristic(MockOnewheelCharacteristicMotorTemp,    KEY_MOTOR_TEMP,          "", false)); // 17
         deviceNotifyCharacteristics.add(new DeviceCharacteristic(OnewheelCharacteristicRidingMode,       KEY_RIDE_MODE,           "RIDING MODE"));               // 18
-=======
-        deviceReadCharacteristics.add(new DeviceCharacteristic() {{
-            uuid.set(OnewheelCharacteristicHardwareRevision);
-            key.set("hardware_revision");
-            value.set("");
-            ui_name.set("HARDWARE REVISION");
-            ui_enabled.set(true);
-        }});
-
-        deviceReadCharacteristics.add(new DeviceCharacteristic() {{
-            uuid.set(OnewheelCharacteristicFirmwareRevision);
-            key.set("firmware_revision");
-            value.set("");
-            ui_name.set("FIRMWARE REVISION");
-            ui_enabled.set(true);
-        }});
-
-        deviceReadCharacteristics.add(new DeviceCharacteristic() {{
-            uuid.set(OnewheelCharacteristicLifetimeOdometer);
-            key.set("lifetime_odometer");
-            value.set("");
-            //ui_name set in refresh();
-            ui_enabled.set(true);
-        }});
-/*
-                deviceReadCharacteristics.add(new DeviceCharacteristic() {{
-                    uuid.set(OnewheelCharacteristicLifetimeAmpHours);
-                    key.set("lifetime_amps");
-                    value.set("");
-                    ui_name.set("LIFETIME AMPS (HOURS)");
-                    ui_enabled.set(true);
-                }}); */
-        deviceReadCharacteristics.add(new DeviceCharacteristic() {{
-            uuid.set(OnewheelCharacteristicLightingMode);
-            key.set("lighting_mode");
-            value.set("");
-            ui_name.set("LIGHTS");
-            ui_enabled.set(true);
-        }});
-                /*
-                deviceReadCharacteristics.add(new DeviceCharacteristic() {{
-                    uuid.set(OnewheelCharacteristicRidingMode);
-                    key.set("ride_mode");
-                    value.set("");
-                    ui_name.set("RIDING MODE");
-                    ui_enabled.set(false);
-                }}); */
-        deviceReadCharacteristics.add(new DeviceCharacteristic() {{
-            uuid.set(OnewheelCharacteristicBatteryRemaining);
-            key.set("battery_initial");
-            value.set("");
-            ui_name.set("BATTERY AT START (%)");
-            ui_enabled.set(true);
-        }});
-
-
-        deviceReadCharacteristics.add(new DeviceCharacteristic() {{
-            uuid.set(OnewheelCharacteristicLastErrorCode);
-            key.set("last_error_code");
-            value.set("");
-            ui_name.set("LAST ERROR CODE");
-            ui_enabled.set(true);
-            enabled.set(true);
-        }});
-
-
-        deviceNotifyCharacteristics.add(new DeviceCharacteristic()
-        {{
-            uuid.set(MockOnewheelCharacteristicSpeed);
-            key.set("speed");
-            value.set("0.0");
-            //ui_name set in refresh();
-            ui_enabled.set(true);
-            enabled.set(false);
-        }});
-
-        deviceNotifyCharacteristics.add(new DeviceCharacteristic()
-        {{
-            uuid.set(OnewheelCharacteristicBatteryRemaining);
-            key.set("battery");
-            value.set("0");
-            ui_name.set("Battery");
-            ui_enabled.set(true);
-            enabled.set(true);
-        }});
-        deviceNotifyCharacteristics.add(new DeviceCharacteristic()
-        {{
-            uuid.set(OnewheelCharacteristicStatusError);
-            key.set("rider_detected");
-            value.set("");
-            ui_name.set("RIDER");
-            ui_enabled.set(true);
-            enabled.set(true);
-        }});
-
-        deviceNotifyCharacteristics.add(new DeviceCharacteristic()
-        {{
-            uuid.set(MockOnewheelCharacteristicPad1);
-            key.set("rider_detected_pad1");
-            value.set("");
-            ui_name.set("PAD1");
-            ui_enabled.set(true);
-            enabled.set(false);
-        }});
-
-        deviceNotifyCharacteristics.add(new DeviceCharacteristic()
-        {{
-            uuid.set(MockOnewheelCharacteristicPad2);
-            key.set("rider_detected_pad2");
-            value.set("");
-            ui_name.set("PAD2");
-            ui_enabled.set(true);
-            enabled.set(false);
-        }});
-
-        deviceNotifyCharacteristics.add(new DeviceCharacteristic()
-        {{
-            uuid.set(MockOnewheelCharacteristicMaxSpeed);
-            key.set("speed_max");
-            value.set("");
-            ui_name.set("Trip Top Speed: ");
-            ui_enabled.set(true);
-            enabled.set(false);
-        }});
-
-        deviceNotifyCharacteristics.add(new DeviceCharacteristic()
-        {{
-            uuid.set(MockOnewheelCharacteristicOdometer);
-            key.set("odometer");
-            value.set("");
-            //ui_name set in refresh();
-            ui_enabled.set(true);
-            enabled.set(false);
-        }});
-
-        deviceNotifyCharacteristics.add(new DeviceCharacteristic()
-        {{
-            uuid.set(OnewheelCharacteristicOdometer);
-            key.set("odometer_tire_revs");
-            value.set("");
-            ui_name.set("TRIP ODOMETER (TIRE REVS)");
-            ui_enabled.set(true);
-            enabled.set(true);
-        }});
-
-
-        deviceNotifyCharacteristics.add(new DeviceCharacteristic()
-        {{
-            uuid.set(OnewheelCharacteristicTripTotalAmpHours);
-            key.set("trip_amps");
-            value.set("");
-            ui_name.set("TRIP USED Ah (Amp hours)");
-            ui_enabled.set(true);
-            enabled.set(true);
-        }});
-
-        deviceNotifyCharacteristics.add(new DeviceCharacteristic()
-        {{
-            uuid.set(OnewheelCharacteristicTripRegenAmpHours);
-            key.set("trip_amps_regen");
-            value.set("");
-            ui_name.set("TRIP GAINED Ah (Amp hours)");
-            ui_enabled.set(true);
-            enabled.set(true);
-        }});
-        deviceNotifyCharacteristics.add(new DeviceCharacteristic()
-        {{
-            uuid.set(OnewheelCharacteristicSpeed);
-            key.set("speed_rpm");
-            value.set("");
-            ui_name.set("SPEED (RPM)");
-            ui_enabled.set(true);
-            enabled.set(true);
-        }});
-
-
-        deviceNotifyCharacteristics.add(new DeviceCharacteristic()
-        {{
-            uuid.set(OnewheelCharacteristicBatteryVoltage);
-            key.set("battery_voltage");
-            value.set("");
-            ui_name.set("BATTERY (Voltage)");
-            ui_enabled.set(true);
-            enabled.set(true);
-        }});
-
-        deviceNotifyCharacteristics.add(new DeviceCharacteristic()
-        {{
-            uuid.set(OnewheelCharacteristicBatteryCells);
-            key.set("battery_cells");
-            value.set("");
-            ui_name.set("BATTERY CELLS (Voltage)");
-            ui_enabled.set(true);
-            enabled.set(true);
-        }});
-        deviceNotifyCharacteristics.add(new DeviceCharacteristic()
-        {{
-            uuid.set(OnewheelCharacteristicCurrentAmps);
-            key.set("current_amps");
-            value.set("");
-            ui_name.set("BATTERY CURRENT (Amps)");
-            ui_enabled.set(true);
-            enabled.set(true);
-        }});
-
-
-        deviceNotifyCharacteristics.add(new DeviceCharacteristic()
-        {{
-            uuid.set(OnewheelCharacteristicTiltAnglePitch);
-            key.set("tilt_angle_pitch");
-            value.set("");
-            ui_name.set("TILT ANGLE PITCH");
-            ui_enabled.set(true);
-            enabled.set(true);
-        }});
-
-        deviceNotifyCharacteristics.add(new DeviceCharacteristic()
-        {{
-            uuid.set(OnewheelCharacteristicTiltAngleRoll);
-            key.set("tilt_angle_roll");
-            value.set("");
-            ui_name.set("TILT ANGLE ROLL");
-            ui_enabled.set(true);
-            enabled.set(true);
-        }});
-
-
-        deviceNotifyCharacteristics.add(new DeviceCharacteristic()
-        {{
-            uuid.set(OnewheelCharacteristicTemperature);
-            key.set("controller_temp");
-            value.set("");
-            //ui_name set in refresh();
-            ui_enabled.set(true);
-            enabled.set(true);
-        }});
-
-        deviceNotifyCharacteristics.add(new DeviceCharacteristic()
-        {{
-            uuid.set(MockOnewheelCharacteristicMotorTemp);
-            key.set("motor_temp");
-            value.set("");
-            //ui_name set in refresh();
-            ui_enabled.set(true);
-            enabled.set(false);
-        }});
-
-
-
-        deviceNotifyCharacteristics.add(new DeviceCharacteristic() {{
-            uuid.set(OnewheelCharacteristicRidingMode);
-            key.set("ride_mode");
-            value.set("");
-            ui_name.set("RIDING MODE");
-            ui_enabled.set(true);
-            enabled.set(true);
-        }});
->>>>>>> 2034520f
 
 /*
         deviceNotifyCharacteristics.add(new DeviceCharacteristic()
