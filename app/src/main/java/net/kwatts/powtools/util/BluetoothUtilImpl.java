--- conflicted
+++ resolved
@@ -238,12 +238,9 @@
         mainActivity.updateLog(s);
     }
 
-<<<<<<< HEAD
+
     void scanLeDevice(final boolean enable) {
-=======
-    private void scanLeDevice(final boolean enable) {
         Timber.d("scanLeDevice enable = " + enable);
->>>>>>> 569496f5
         if (enable) {
             mScanning = true;
             List<ScanFilter> filters_v2 = new ArrayList<>();
